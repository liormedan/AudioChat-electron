--- conflicted
+++ resolved
@@ -13,11 +13,11 @@
 from fastapi.responses import JSONResponse
 from sse_starlette.sse import EventSourceResponse
 from fastapi.middleware.cors import CORSMiddleware
-<<<<<<< HEAD
-=======
+codex/add-chat-api-endpoints
+
 from pydantic import BaseModel
 from backend.models.chat import SessionNotFoundError, ModelNotAvailableError
->>>>>>> ad36773b
+
 
 # Import shared request models from schemas module
 from .schemas import (
