import os
import json
import sqlite3
import logging
from datetime import datetime
from typing import List, Dict, Any, Optional, Tuple


try:
    from backend.models.commands import (
        LLMProvider, LLMModel, UsageRecord, LLMParameters,
        ProviderStatus, ModelCapability
    )
except ImportError:
    # Fallback if models are not available
    LLMProvider = None
    LLMModel = None
    UsageRecord = None
    LLMParameters = None
    ProviderStatus = None
    ModelCapability = None
from backend.services.utils.api_key_manager import APIKeyManager
from backend.services.ai.providers.provider_factory import ProviderFactory
from backend.services.ai.providers.base_provider import BaseProvider, ProviderResponse

logger = logging.getLogger(__name__)


class LLMService:
    """שירות לניהול מודלי LLM"""
    
    
    
    def __init__(self, db_path: str = None):
        """
        יוצר שירות LLM חדש
        
        Args:
            db_path (str, optional): נתיב למסד הנתונים
        """
        # נתיב למסד הנתונים
        if db_path is None:
            app_data_dir = os.path.join(os.path.expanduser("~"), ".audio_chat_qt")
            os.makedirs(app_data_dir, exist_ok=True)
            db_path = os.path.join(app_data_dir, "llm_data.db")
        
        self.db_path = db_path
        
        # יצירת מסד נתונים אם לא קיים ומעבר סכמת ספקים
        self._init_db()

        # מנהל מפתחות API מאובטח
        self.api_key_manager = APIKeyManager(db_path.replace("llm_data.db", "api_keys.db"))

        # העברת מפתחות ישנים אם קיימים
        self._migrate_old_api_keys()
        
        # מודל פעיל נוכחי
        self.active_model: Optional[LLMModel] = None

        # פרמטרים נוכחיים
        if LLMParameters:
            self.current_parameters = LLMParameters()
        else:
            self.current_parameters = None

        # Provider instance cache
        self._provider_instances: Dict[str, BaseProvider] = {}

        # טעינת ספקים ברירת מחדל
        self._init_default_providers()

<<<<<<< HEAD
        # Ensure the latest local Gemma model is available
        self._ensure_latest_local_gemma()
=======
        # Ensure there is an active model after initialization
        active = self.get_active_model()
        if not active:
            self.set_active_model("local-gemma-3-4b-it")
            active = self.get_active_model()
        if active:
            logger.info(f"Active model set to {active.id}")
>>>>>>> d955dea7
    
    def _init_db(self) -> None:
        """יצירת מסד נתונים אם לא קיים"""
        conn = sqlite3.connect(self.db_path)
        cursor = conn.cursor()

        cursor.execute("PRAGMA table_info(llm_providers)")
        columns = [row[1] for row in cursor.fetchall()]

        if 'api_key' in columns:
            cursor.execute("SELECT name, api_key FROM llm_providers WHERE api_key IS NOT NULL")
            self._old_api_keys = {row[0]: row[1] for row in cursor.fetchall()}
            cursor.execute("ALTER TABLE llm_providers RENAME TO llm_providers_old")

        # טבלת ספקים (ללא עמודת api_key)
        cursor.execute('''
        CREATE TABLE IF NOT EXISTS llm_providers (
            name TEXT PRIMARY KEY,
            api_base_url TEXT NOT NULL,
            supported_models TEXT NOT NULL,
            is_connected BOOLEAN DEFAULT FALSE,
            connection_status TEXT DEFAULT 'disconnected',
            last_test_date TEXT,
            error_message TEXT,
            rate_limit INTEGER,
            cost_per_1k_tokens REAL,
            metadata TEXT DEFAULT '{}'
        )
        ''')

        if 'api_key' in columns:
            cursor.execute('''
            INSERT INTO llm_providers (name, api_base_url, supported_models, is_connected,
                                      connection_status, last_test_date, error_message,
                                      rate_limit, cost_per_1k_tokens, metadata)
            SELECT name, api_base_url, supported_models, is_connected,
                   connection_status, last_test_date, error_message,
                   rate_limit, cost_per_1k_tokens, metadata
            FROM llm_providers_old
            ''')
            cursor.execute('DROP TABLE llm_providers_old')
        
        # טבלת מודלים
        cursor.execute('''
        CREATE TABLE IF NOT EXISTS llm_models (
            id TEXT PRIMARY KEY,
            name TEXT NOT NULL,
            provider TEXT NOT NULL,
            description TEXT,
            max_tokens INTEGER NOT NULL,
            cost_per_token REAL NOT NULL,
            capabilities TEXT NOT NULL,
            is_active BOOLEAN DEFAULT FALSE,
            is_available BOOLEAN DEFAULT TRUE,
            context_window INTEGER DEFAULT 4096,
            training_data_cutoff TEXT,
            version TEXT,
            parameters TEXT DEFAULT '{}',
            metadata TEXT DEFAULT '{}'
        )
        ''')
        
        # טבלת שימוש
        cursor.execute('''
        CREATE TABLE IF NOT EXISTS usage_records (
            id TEXT PRIMARY KEY,
            timestamp TEXT NOT NULL,
            model_id TEXT NOT NULL,
            provider TEXT NOT NULL,
            tokens_used INTEGER NOT NULL,
            cost REAL NOT NULL,
            response_time REAL NOT NULL,
            success BOOLEAN NOT NULL,
            error_message TEXT,
            request_type TEXT DEFAULT 'chat',
            user_id TEXT,
            session_id TEXT,
            metadata TEXT DEFAULT '{}'
        )
        ''')
        
        # טבלת הגדרות
        cursor.execute('''
        CREATE TABLE IF NOT EXISTS llm_settings (
            key TEXT PRIMARY KEY,
            value TEXT NOT NULL,
            updated_at TEXT NOT NULL
        )
        ''')
        
        conn.commit()
        conn.close()
    
    def _init_default_providers(self) -> None:
        """יצירת ספקים ברירת מחדל"""
        default_providers = [
            {
                "name": "OpenAI",
                "api_base_url": "https://api.openai.com/v1",
                "supported_models": ["gpt-4", "gpt-4-turbo", "gpt-3.5-turbo"],
                "rate_limit": 3500,
                "cost_per_1k_tokens": 0.03
            },
            {
                "name": "Anthropic",
                "api_base_url": "https://api.anthropic.com/v1",
                "supported_models": ["claude-3-opus", "claude-3-sonnet", "claude-3-haiku"],
                "rate_limit": 1000,
                "cost_per_1k_tokens": 0.015
            },
            {
                "name": "Google",
                "api_base_url": "https://generativelanguage.googleapis.com/v1",
                "supported_models": ["gemini-pro", "gemini-pro-vision"],
                "rate_limit": 60,
                "cost_per_1k_tokens": 0.001
            },
            {
                "name": "Cohere",
                "api_base_url": "https://api.cohere.ai/v1",
                "supported_models": ["command", "command-light"],
                "rate_limit": 1000,
                "cost_per_1k_tokens": 0.002
            },
            {
                "name": "Local Gemma",
                "api_base_url": "local",
                "supported_models": ["google/gemma-3-4b-it", "google/gemma-2-2b-it"],
                "rate_limit": 1000,
                "cost_per_1k_tokens": 0
            }
        ]
        
        for provider_data in default_providers:
            if not self.get_provider(provider_data["name"]):
                provider = LLMProvider(
                    name=provider_data["name"],
                    api_base_url=provider_data["api_base_url"],
                    supported_models=provider_data["supported_models"],
                    rate_limit=provider_data["rate_limit"],
                    cost_per_1k_tokens=provider_data["cost_per_1k_tokens"]
                )
                self.save_provider(provider)
        
        # יצירת מודלים ברירת מחדל
        self._init_default_models()
    
    def _init_default_models(self) -> None:
        """יצירת מודלים ברירת מחדל"""
        default_models = [
            {
                "id": "openai-gpt-4",
                "name": "GPT-4",
                "provider": "OpenAI",
                "description": "מודל שפה מתקדם עם יכולות חזקות בהבנה ויצירה",
                "max_tokens": 8192,
                "cost_per_token": 0.00003,
                "capabilities": [ModelCapability.TEXT_GENERATION, ModelCapability.CHAT, ModelCapability.CODE_GENERATION],
                "context_window": 8192
            },
            {
                "id": "openai-gpt-3.5-turbo",
                "name": "GPT-3.5 Turbo",
                "provider": "OpenAI",
                "description": "מודל מהיר וחסכוני לשיחות ויצירת טקסט",
                "max_tokens": 4096,
                "cost_per_token": 0.000002,
                "capabilities": [ModelCapability.TEXT_GENERATION, ModelCapability.CHAT],
                "context_window": 4096
            },
            {
                "id": "anthropic-claude-3-opus",
                "name": "Claude 3 Opus",
                "provider": "Anthropic",
                "description": "מודל מתקדם עם יכולות חזקות בניתוח ויצירה",
                "max_tokens": 4096,
                "cost_per_token": 0.000015,
                "capabilities": [ModelCapability.TEXT_GENERATION, ModelCapability.CHAT, ModelCapability.SUMMARIZATION],
                "context_window": 200000
            },
            {
                "id": "google-gemini-pro",
                "name": "Gemini Pro",
                "provider": "Google",
                "description": "מודל רב-תכליתי של Google",
                "max_tokens": 2048,
                "cost_per_token": 0.000001,
                "capabilities": [ModelCapability.TEXT_GENERATION, ModelCapability.CHAT],
                "context_window": 32768
            },
            {
                "id": "local-gemma-3-4b-it",
                "name": "Gemma 3 4B-IT (Local)",
                "provider": "Local Gemma",
                "description": "Gemma 3 4B-IT running locally on your machine.",
                "max_tokens": 4096,
                "cost_per_token": 0,
                "capabilities": [ModelCapability.TEXT_GENERATION, ModelCapability.CHAT, ModelCapability.CODE_GENERATION],
                "context_window": 8192
            }
        ]
        
        for model_data in default_models:
            if not self.get_model(model_data["id"]):
                model = LLMModel(
                    id=model_data["id"],
                    name=model_data["name"],
                    provider=model_data["provider"],
                    description=model_data["description"],
                    max_tokens=model_data["max_tokens"],
                    cost_per_token=model_data["cost_per_token"],
                    capabilities=model_data["capabilities"],
                    context_window=model_data["context_window"]
                )
                self.save_model(model)

    def _ensure_latest_local_gemma(self) -> None:
        """Download and register the latest local Gemma model."""
        try:
            from backend.services.ai.providers.gemma_utils import download_latest_gemma_model
        except Exception as e:
            print(f"Failed to import Gemma utilities: {e}")
            return

        path, repo_id = download_latest_gemma_model()
        if not path or not repo_id:
            return

        local_models = self.get_models_by_provider("Local Gemma")
        model = local_models[0] if local_models else None

        if not model:
            model = LLMModel(
                id=f"local-{repo_id.replace('/', '-')}",
                name=f"{repo_id.split('/')[-1]} (Local)",
                provider="Local Gemma",
                description=f"Local copy of {repo_id}",
                max_tokens=4096,
                cost_per_token=0.0,
                capabilities=[
                    ModelCapability.TEXT_GENERATION,
                    ModelCapability.CHAT,
                    ModelCapability.CODE_GENERATION,
                ],
                context_window=8192,
            )
        model.version = repo_id
        model.metadata["local_path"] = path
        self.save_model(model)

        if not self.get_active_model():
            self.set_active_model(model.id)
    
    # Provider Management
    def save_provider(self, provider: LLMProvider) -> None:
        """שמירת ספק במסד הנתונים"""
        conn = sqlite3.connect(self.db_path)
        cursor = conn.cursor()
        
        cursor.execute('''
        INSERT OR REPLACE INTO llm_providers
        (name, api_base_url, supported_models, is_connected, connection_status,
         last_test_date, error_message, rate_limit, cost_per_1k_tokens, metadata)
        VALUES (?, ?, ?, ?, ?, ?, ?, ?, ?, ?)
        ''', (
            provider.name,
            provider.api_base_url,
            json.dumps(provider.supported_models),
            provider.is_connected,
            provider.connection_status.value,
            provider.last_test_date.isoformat() if provider.last_test_date else None,
            provider.error_message,
            provider.rate_limit,
            provider.cost_per_1k_tokens,
            json.dumps(provider.metadata)
        ))
        
        conn.commit()
        conn.close()
    
    def get_provider(self, name: str) -> Optional[LLMProvider]:
        """קבלת ספק לפי שם"""
        conn = sqlite3.connect(self.db_path)
        cursor = conn.cursor()
        
        cursor.execute('SELECT * FROM llm_providers WHERE name = ?', (name,))
        row = cursor.fetchone()
        conn.close()
        
        if not row:
            return None
        
        return LLMProvider(
            name=row[0],
            api_base_url=row[1],
            supported_models=json.loads(row[2]),
            api_key=None,
            is_connected=bool(row[3]),
            connection_status=ProviderStatus(row[4]),
            last_test_date=datetime.fromisoformat(row[5]) if row[5] else None,
            error_message=row[6],
            rate_limit=row[7],
            cost_per_1k_tokens=row[8],
            metadata=json.loads(row[9]) if row[9] else {}
        )

    def _get_provider_instance(self, provider_name: str) -> Optional[BaseProvider]:
        """Return or create a provider instance"""
        if provider_name in self._provider_instances:
            return self._provider_instances[provider_name]

        provider = self.get_provider(provider_name)
        if not provider:
            return None

        api_key = self.get_provider_api_key(provider_name)
        if not api_key:
            return None

        instance = ProviderFactory.create_provider(provider_name, api_key, provider.api_base_url)
        if instance:
            self._provider_instances[provider_name] = instance
        return instance
    
    def get_all_providers(self) -> List[LLMProvider]:
        """קבלת כל הספקים"""
        conn = sqlite3.connect(self.db_path)
        cursor = conn.cursor()
        
        cursor.execute('SELECT * FROM llm_providers ORDER BY name')
        rows = cursor.fetchall()
        conn.close()
        
        providers = []
        for row in rows:
            provider = LLMProvider(
                name=row[0],
                api_base_url=row[1],
                supported_models=json.loads(row[2]),
                api_key=None,
                is_connected=bool(row[3]),
                connection_status=ProviderStatus(row[4]),
                last_test_date=datetime.fromisoformat(row[5]) if row[5] else None,
                error_message=row[6],
                rate_limit=row[7],
                cost_per_1k_tokens=row[8],
                metadata=json.loads(row[9]) if row[9] else {}
            )
            providers.append(provider)
        
        return providers
    
    def test_provider_connection(self, provider_name: str) -> bool:
        """בדיקת חיבור לספק"""
        provider = self.get_provider(provider_name)
        if not provider:
            return False
        
        # עדכון סטטוס לבדיקה
        provider.connection_status = ProviderStatus.TESTING
        self.save_provider(provider)
        
        # בדיקת חיבור מאובטחת
        success, message, response_time = self.test_provider_connection_secure(provider_name)
        
        # עדכון סטטוס הספק
        if success:
            provider.connection_status = ProviderStatus.CONNECTED
            provider.is_connected = True
            provider.error_message = None
            provider.last_test_date = datetime.now()
        else:
            provider.connection_status = ProviderStatus.ERROR
            provider.is_connected = False
            provider.error_message = message
        
        # שמירת תוצאה
        self.save_provider(provider)
        
        
            
        
        return success
    
    # Model Management
    def save_model(self, model: LLMModel) -> None:
        """שמירת מודל במסד הנתונים"""
        conn = sqlite3.connect(self.db_path)
        cursor = conn.cursor()
        
        cursor.execute('''
        INSERT OR REPLACE INTO llm_models 
        (id, name, provider, description, max_tokens, cost_per_token, capabilities,
         is_active, is_available, context_window, training_data_cutoff, version, parameters, metadata)
        VALUES (?, ?, ?, ?, ?, ?, ?, ?, ?, ?, ?, ?, ?, ?)
        ''', (
            model.id,
            model.name,
            model.provider,
            model.description,
            model.max_tokens,
            model.cost_per_token,
            json.dumps([cap.value for cap in model.capabilities]),
            model.is_active,
            model.is_available,
            model.context_window,
            model.training_data_cutoff,
            model.version,
            json.dumps(model.parameters),
            json.dumps(model.metadata)
        ))
        
        conn.commit()
        conn.close()
    
    def get_model(self, model_id: str) -> Optional[LLMModel]:
        """קבלת מודל לפי ID"""
        conn = sqlite3.connect(self.db_path)
        cursor = conn.cursor()
        
        cursor.execute('SELECT * FROM llm_models WHERE id = ?', (model_id,))
        row = cursor.fetchone()
        conn.close()
        
        if not row:
            return None
        
        capabilities = [ModelCapability(cap) for cap in json.loads(row[6])]
        
        return LLMModel(
            id=row[0],
            name=row[1],
            provider=row[2],
            description=row[3],
            max_tokens=row[4],
            cost_per_token=row[5],
            capabilities=capabilities,
            is_active=bool(row[7]),
            is_available=bool(row[8]),
            context_window=row[9],
            training_data_cutoff=row[10],
            version=row[11],
            parameters=json.loads(row[12]) if row[12] else {},
            metadata=json.loads(row[13]) if row[13] else {}
        )
    
    def get_models_by_provider(self, provider_name: str) -> List[LLMModel]:
        """קבלת מודלים לפי ספק"""
        conn = sqlite3.connect(self.db_path)
        cursor = conn.cursor()
        
        cursor.execute('SELECT * FROM llm_models WHERE provider = ? ORDER BY name', (provider_name,))
        rows = cursor.fetchall()
        conn.close()
        
        models = []
        for row in rows:
            capabilities = [ModelCapability(cap) for cap in json.loads(row[6])]
            
            model = LLMModel(
                id=row[0],
                name=row[1],
                provider=row[2],
                description=row[3],
                max_tokens=row[4],
                cost_per_token=row[5],
                capabilities=capabilities,
                is_active=bool(row[7]),
                is_available=bool(row[8]),
                context_window=row[9],
                training_data_cutoff=row[10],
                version=row[11],
                parameters=json.loads(row[12]) if row[12] else {},
                metadata=json.loads(row[13]) if row[13] else {}
            )
            models.append(model)
        
        return models
    
    def get_all_models(self) -> List[LLMModel]:
        """קבלת כל המודלים"""
        conn = sqlite3.connect(self.db_path)
        cursor = conn.cursor()
        
        cursor.execute('SELECT * FROM llm_models ORDER BY provider, name')
        rows = cursor.fetchall()
        conn.close()
        
        models = []
        for row in rows:
            capabilities = [ModelCapability(cap) for cap in json.loads(row[6])]
            
            model = LLMModel(
                id=row[0],
                name=row[1],
                provider=row[2],
                description=row[3],
                max_tokens=row[4],
                cost_per_token=row[5],
                capabilities=capabilities,
                is_active=bool(row[7]),
                is_available=bool(row[8]),
                context_window=row[9],
                training_data_cutoff=row[10],
                version=row[11],
                parameters=json.loads(row[12]) if row[12] else {},
                metadata=json.loads(row[13]) if row[13] else {}
            )
            models.append(model)
        
        return models
    
    def set_active_model(self, model_id: str) -> bool:
        """הגדרת מודל פעיל"""
        # איפוס כל המודלים
        conn = sqlite3.connect(self.db_path)
        cursor = conn.cursor()
        
        cursor.execute('UPDATE llm_models SET is_active = FALSE')
        
        # הגדרת המודל החדש כפעיל
        cursor.execute('UPDATE llm_models SET is_active = TRUE WHERE id = ?', (model_id,))
        
        success = cursor.rowcount > 0
        conn.commit()
        conn.close()
        
        if success:
            self.active_model = self.get_model(model_id)
            
        
        return success
    
    def get_active_model(self) -> Optional[LLMModel]:
        """קבלת המודל הפעיל"""
        if self.active_model:
            return self.active_model
        
        conn = sqlite3.connect(self.db_path)
        cursor = conn.cursor()
        
        cursor.execute('SELECT * FROM llm_models WHERE is_active = TRUE LIMIT 1')
        row = cursor.fetchone()
        conn.close()
        
        if not row:
            return None
        
        capabilities = [ModelCapability(cap) for cap in json.loads(row[6])]
        
        self.active_model = LLMModel(
            id=row[0],
            name=row[1],
            provider=row[2],
            description=row[3],
            max_tokens=row[4],
            cost_per_token=row[5],
            capabilities=capabilities,
            is_active=bool(row[7]),
            is_available=bool(row[8]),
            context_window=row[9],
            training_data_cutoff=row[10],
            version=row[11],
            parameters=json.loads(row[12]) if row[12] else {},
            metadata=json.loads(row[13]) if row[13] else {}
        )
        
        return self.active_model
    
    # Parameters Management
    def set_parameters(self, parameters: LLMParameters) -> bool:
        """הגדרת פרמטרים"""
        if not parameters.validate():
            return False
        
        self.current_parameters = parameters
        
        # שמירה במסד הנתונים
        conn = sqlite3.connect(self.db_path)
        cursor = conn.cursor()
        
        cursor.execute('''
        INSERT OR REPLACE INTO llm_settings (key, value, updated_at)
        VALUES (?, ?, ?)
        ''', ("current_parameters", json.dumps(parameters.to_dict()), datetime.now().isoformat()))
        
        conn.commit()
        conn.close()
        
        return True
    
    def get_parameters(self) -> LLMParameters:
        """קבלת פרמטרים נוכחיים"""
        conn = sqlite3.connect(self.db_path)
        cursor = conn.cursor()
        
        cursor.execute('SELECT value FROM llm_settings WHERE key = ?', ("current_parameters",))
        row = cursor.fetchone()
        conn.close()
        
        if row:
            try:
                params_data = json.loads(row[0])
                self.current_parameters = LLMParameters.from_dict(params_data)
            except:
                pass
        
        return self.current_parameters
    
    # API Key Management Integration
    def set_provider_api_key(self, provider_name: str, api_key: str) -> bool:
        """
        הגדרת מפתח API לספק
        
        Args:
            provider_name (str): שם הספק
            api_key (str): מפתח API
            
        Returns:
            bool: האם ההגדרה הצליחה
        """
        # שמירה במנהל המפתחות המאובטח
        success = self.api_key_manager.store_api_key(provider_name, api_key)

        if success:
            provider = self.get_provider(provider_name)
            if provider:
                provider.is_connected = False
                provider.connection_status = ProviderStatus.DISCONNECTED
                provider.last_test_date = None
                provider.error_message = None
                self.save_provider(provider)
        
        return success
    
    def get_provider_api_key(self, provider_name: str) -> Optional[str]:
        """
        קבלת מפתח API של ספק
        
        Args:
            provider_name (str): שם הספק
            
        Returns:
            Optional[str]: מפתח API או None אם לא נמצא
        """
        return self.api_key_manager.retrieve_api_key(provider_name)
    
    def test_provider_connection_secure(self, provider_name: str) -> Tuple[bool, str, float]:
        """
        בדיקת חיבור מאובטחת לספק
        
        Args:
            provider_name (str): שם הספק
            
        Returns:
            Tuple[bool, str, float]: הצלחה, הודעה, זמן תגובה
        """
        return self.api_key_manager.test_api_key_connection(provider_name)
    
    def remove_provider_api_key(self, provider_name: str) -> bool:
        """
        הסרת מפתח API של ספק
        
        Args:
            provider_name (str): שם הספק
            
        Returns:
            bool: האם ההסרה הצליחה
        """
        success = self.api_key_manager.delete_api_key(provider_name)
        
        if success:
            provider = self.get_provider(provider_name)
            if provider:
                provider.is_connected = False
                provider.connection_status = ProviderStatus.DISCONNECTED
                provider.error_message = "API key removed"
                self.save_provider(provider)
        
        return success
    
    def rotate_provider_api_key(self, provider_name: str, new_api_key: str) -> bool:
        """
        רוטציה של מפתח API לספק
        
        Args:
            provider_name (str): שם הספק
            new_api_key (str): מפתח API חדש
            
        Returns:
            bool: האם הרוטציה הצליחה
        """
        success = self.api_key_manager.rotate_api_key(provider_name, new_api_key)
        
        if success:
            provider = self.get_provider(provider_name)
            if provider:
                provider.is_connected = False  # יידרש לבדוק חיבור מחדש
                provider.connection_status = ProviderStatus.DISCONNECTED
                provider.last_test_date = None
                self.save_provider(provider)
        
        return success
    
    def get_api_key_security_status(self) -> Dict:
        """
        קבלת סטטוס אבטחה של מפתחות API
        
        Returns:
            Dict: מידע על מצב האבטחה
        """
        return self.api_key_manager.get_security_status()
    
    def validate_provider_api_key_format(self, provider_name: str, api_key: str) -> Tuple[bool, str]:
        """
        בדיקת פורמט מפתח API לספק
        
        Args:
            provider_name (str): שם הספק
            api_key (str): מפתח API לבדיקה
            
        Returns:
            Tuple[bool, str]: האם תקין והודעת שגיאה אם לא
        """
        return self.api_key_manager.validate_api_key_format(provider_name, api_key)
    
    def get_stored_api_key_providers(self) -> List[Dict]:
        """
        קבלת רשימת ספקים עם מפתחות שמורים
        
        Returns:
            List[Dict]: רשימת ספקים עם מידע בסיסי
        """
        return self.api_key_manager.list_stored_providers()
    
    def cleanup_old_api_key_data(self, days_to_keep: int = 90) -> None:
        """
        ניקוי נתוני מפתחות API ישנים
        
        Args:
            days_to_keep (int): מספר ימים לשמירה
        """
        self.api_key_manager.cleanup_old_data(days_to_keep)

    def _migrate_old_api_keys(self) -> None:
        """Store API keys found in the old providers table via the APIKeyManager"""
        if hasattr(self, "_old_api_keys") and self._old_api_keys:
            for name, key in self._old_api_keys.items():
                if key:
                    self.api_key_manager.store_api_key(name, key)
            del self._old_api_keys

    # --- Integration Helpers ---
    def generate_chat_response(self, messages: List[Dict[str, str]]) -> Optional[ProviderResponse]:
        """Generate a chat completion using the active model"""
        active = self.get_active_model()
        if not active:
            return None

        provider = self._get_provider_instance(active.provider)
        if not provider:
            return None

        if active.provider == "Local Gemma" and active.metadata.get("local_path"):
            model_id = active.metadata["local_path"]
        else:
            model_id = active.id.split("-", 1)[-1]
        params = self.get_parameters()
        response = provider.chat_completion(messages, model_id, params)
        return response

    def suggest_models_for_task(self, task: str) -> List[LLMModel]:
        """Return models suitable for the given task"""
        capability_map = {
            "chat": ModelCapability.CHAT,
            "code": ModelCapability.CODE_GENERATION,
            "summarize": ModelCapability.SUMMARIZATION,
            "transcribe": ModelCapability.AUDIO_TRANSCRIPTION,
            "analyze": ModelCapability.AUDIO_ANALYSIS,
        }
        capability = capability_map.get(task, ModelCapability.TEXT_GENERATION)
        return [m for m in self.get_all_models() if capability in m.capabilities]<|MERGE_RESOLUTION|>--- conflicted
+++ resolved
@@ -69,11 +69,10 @@
 
         # טעינת ספקים ברירת מחדל
         self._init_default_providers()
-
-<<<<<<< HEAD
+        codex/add-model-download-helper-in-local_gemma_provider
         # Ensure the latest local Gemma model is available
         self._ensure_latest_local_gemma()
-=======
+
         # Ensure there is an active model after initialization
         active = self.get_active_model()
         if not active:
@@ -81,7 +80,7 @@
             active = self.get_active_model()
         if active:
             logger.info(f"Active model set to {active.id}")
->>>>>>> d955dea7
+        main
     
     def _init_db(self) -> None:
         """יצירת מסד נתונים אם לא קיים"""
